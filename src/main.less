/*
 * Copyright (c) 2012 Massachusetts Institute of Technology, Adobe Systems
 * Incorporated, and other contributors. All rights reserved.
 *
 * Permission is hereby granted, free of charge, to any person obtaining a
 * copy of this software and associated documentation files (the "Software"),
 * to deal in the Software without restriction, including without limitation
 * the rights to use, copy, modify, merge, publish, distribute, sublicense,
 * and/or sell copies of the Software, and to permit persons to whom the
 * Software is furnished to do so, subject to the following conditions:
 *
 * The above copyright notice and this permission notice shall be included in
 * all copies or substantial portions of the Software.
 *
 * THE SOFTWARE IS PROVIDED "AS IS", WITHOUT WARRANTY OF ANY KIND, EXPRESS OR
 * IMPLIED, INCLUDING BUT NOT LIMITED TO THE WARRANTIES OF MERCHANTABILITY,
 * FITNESS FOR A PARTICULAR PURPOSE AND NONINFRINGEMENT. IN NO EVENT SHALL THE
 * AUTHORS OR COPYRIGHT HOLDERS BE LIABLE FOR ANY CLAIM, DAMAGES OR OTHER
 * LIABILITY, WHETHER IN AN ACTION OF CONTRACT, TORT OR OTHERWISE, ARISING
 * FROM, OUT OF OR IN CONNECTION WITH THE SOFTWARE OR THE USE OR OTHER
 * DEALINGS IN THE SOFTWARE.
 *
 */

/* Change the settings for user-select and its counterparts, defaulting to none. */
/* (copied from brackets_mixins.less) */
.user-select(@type: none) {
    -webkit-user-select: @type;
    -khtml-user-select: @type;
    -moz-user-select: @type;
    -ms-user-select: @type;
    -o-user-select: @type;
    user-select: @type;
}

@-webkit-keyframes waggle {
    from { -webkit-transform: rotate(-5deg); }
    to { -webkit-transform: rotate(5deg); }
}

.CodeMirror {
    .CodeMirror-linenumbers {
        width: 60px;
    }

    .theseus-active {
        background: #dfd;
    }

    .theseus-live {
        background: #fff;
    }

    .theseus-dead {
        background: rgba(0, 0, 0, 0.0525);
    }

    .theseus-hover-marker {
        background: #D9EFF7;
    }

    .theseus-call-site {
        background: #b7d6f2;
        border: 1px solid #35b8fe;
        border-radius: 4px;
    }

    .theseus-call-site-no-calls {
        border: 1px solid #35b8fe;
        border-radius: 4px;
    }

    .theseus-async-function-site {
        background: #f2d6b7;
    }

    .theseus-variable {
        background: #e9f801;
        border-radius: 4px;
    }

    .theseus-hover-select {
        background: #b7d6f2;
        cursor: pointer;
    }

    .theseus-popup {
        position: absolute;
        background: white;
        border: 1px solid #aaa;
        padding: 4px;
        max-width: 400px;
        max-height: 300px;
        overflow: auto;
        z-index: 100;

        table {
            margin: 0;
        }
    }

    .theseus-call-count {
        pointer-events: auto;
        color: #0055AD;
        line-height: 0; /* otherwise sans-serif font pushes line height > 15px */
        background: #fff;
        border-top: 1px solid #e0e0e0;
        border-right: 1px solid #ccc;
        border-bottom: 1px solid #ccc;
        border-left: none;
        border-radius: 0 999px 999px 0;
        border-left: 0;
        padding: 1px 5px;
        cursor: pointer;
        white-space: nowrap;
        font-family: sans-serif;
        font-size: 12px;

        &:hover {
            background: #288EDF;
            border-color: #288EDF;
            color: #fff;
        }

        &:active {
            color: #fff;
        }

        &.uninitialized {
        }

        &.none {
            background: #fff;
            border-color: #eee;
            color: #888;

            &:hover {
                background: #eee;
                color: #888;
            }

            &:active {
                color: #333;
            }

            &.set {
                background: #eee;
                border: 1px solid #ddd;
                color: #333;
            }
        }

        &.exception {
            background: #fff;
            color: #dd0035;

            &:hover {
                background: #F74687;
                border-color: #f03479;
                color: #fff;
            }

            &.set {
                border-color: #eacdd3;
                background: #fae0e5;
                color: #333;
            }
        }

        &.set {
            border-color: #b6d0e2;
            background: #d6eaf7;
            color: #333;

            .glyph {
                display: inline;
            }
        }

        .glyph {
            display: none;
            position: relative;
            top: 1px;            
            margin-left: 5px;
        }
    }
}

.waggle {
    .theseus-dead {
        -webkit-animation: waggle 2s ease-in-out alternate infinite;
        display: inline-block;
    }
}

.theseus-toolbar-button {
    color: #ccc;
    padding-right: 8px;

    &.active {
        color: red;
    }
}

#theseus-panel {
    padding-left: 3px;

    .resizable-content {
        background: #DFE2E2;
        overflow: auto;
<<<<<<< HEAD
        height: 100px;
=======
        height: 100% !important;
        padding: 15px 10px;
>>>>>>> c42955fd
    }

    .source-chrome .vars-table {
        background-color: #E6E9E9;
    }

    .source-node .vars-table {
        background-color: #F0F3F3;
    }

    table.vars-table {
        // display: inline-table;
        text-align: center;
        vertical-align: middle;
        border: 1px solid #DFE2E2;
        border-spacing: 0;
        border-collapse: collapse;
        margin: 0px;
        width: auto;
        color: #333;
        
        tr:hover th,
        tr:hover td {
            background: #e0f0fa;
        }

        td, th {
            border-width: 0px;
            margin: 0;
            padding: 4px 8px;
            text-align: left;
            vertical-align: top;
        }

        th.fn {
            border: 1px solid #CDD0D0;
            border-width: 0 0 0 1px;
            font-weight: normal;
            cursor: pointer;

            span.fn {
                color: #1069d6;

                &:hover {
                    text-decoration: underline;
                }
            }

            span.path {
                color: #777;
                font-size: 11px;
            }
        }

        th.timestamp {
            font-weight: normal;
            font-size: 11px;
        }

        td.backtrace-link {
            cursor: pointer;

            a:hover {
                text-decoration: underline;
            }
        }

        .objects-bad {
            cursor: not-allowed;
        }

        .theseus-selectable {
            .user-select(text);
            cursor: text;
        }
    }

    div.indented {
        padding-left: 20px;
    }
}

#theseus-epoch-panel {
    height: 26px;
    min-height: 26px;
    max-height: 26px;
    background: white;
    padding: 4px 4px;
    font-size: 13px;
    line-height: 13px;

    .heading {
        margin: 0 6px;
        color: #888;
    }

    .epoch {
        cursor: pointer;
        padding: 2px;
        display: inline-block;
        vertical-align: baseline;

        .name {
            margin-right: 3px;
        }

        .hits {
            font-weight: 500;
        }

        &.exception {
            display: none;

            .name {
                color: #dd0035;
            }
        }

        &.logs {
            display: none;

            .name {
                color: #2c7201;
            }
        }

        &.selected {
            border-radius: 4px;
            box-shadow: 0 0 4px 1px #288EDF;
            background: #c1e1f2;
        }

        &:hover { .name, .hits { color: #288EDF; } }
        &:active { .name, .hits { color: #cc0186; } }
    }
}

#theseus-fcg-panel {
    height: 82px;
    min-height: 82px;
    max-height: 82px;
    background: white;
    padding: 0;
    position: relative;

    .container {
        position: absolute;
        width: 78px;
        top: 80px;
        left: 0;
        -webkit-transform-origin: 0 0;
        -webkit-transform: rotate(-90deg);
        overflow: hidden;
    }
    .container > .item {
        width: 67px;
    }
    .caption {
        margin-top: 12px;
        margin-left: 3px;
        padding: 0;
        line-height: 0;
        font-family: sans-serif;
        font-size: 12px;
        white-space: pre;
    }
    .item {
        min-height: 6px;
        padding: 0 6px 0 0;
        margin: 6px 0;
        border-radius: 0 3px 3px 0;
        border-style: solid;
        border-color: rgba(0, 0, 0, 0.5);
        border-width: 1px 1px 1px 0;
        cursor: pointer;
    }
    .item.active {
        border-color: black;
        box-shadow: 0 0 6px 2px rgba(0, 0, 0, 1);
    }
    .tooltip {
        display: none;
        position: absolute;
        border: 2px solid black;
        border-radius: 4px;
        padding: 4px;
    }
}

.theseus-popup {
    background: #fff;
    border: 1px solid #ddd;
    border-radius: 8px;
    padding: 8px;
}

.theseus-invitation-dialog {
    .dialog-image img {
        margin-left: 1em;
    }

    .option {
        display: inline-block;
        vertical-align: top;
        margin-left: 4px;
    }

    li {
        margin-top: 1em;
    }

    input, label {
        display: inline-block;
        vertical-align: baseline;
    }
}<|MERGE_RESOLUTION|>--- conflicted
+++ resolved
@@ -208,12 +208,6 @@
     .resizable-content {
         background: #DFE2E2;
         overflow: auto;
-<<<<<<< HEAD
-        height: 100px;
-=======
-        height: 100% !important;
-        padding: 15px 10px;
->>>>>>> c42955fd
     }
 
     .source-chrome .vars-table {
